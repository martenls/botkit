/*~~~~~~~~~~~~~~~~~~~~~~~~~~~~~~~~~~~~~~~~~~~~~~~~~~~~~~~~~~~~~~~~~~~~~~~~~~~~~
           ______     ______     ______   __  __     __     ______
          /\  == \   /\  __ \   /\__  _\ /\ \/ /    /\ \   /\__  _\
          \ \  __<   \ \ \/\ \  \/_/\ \/ \ \  _"-.  \ \ \  \/_/\ \/
           \ \_____\  \ \_____\    \ \_\  \ \_\ \_\  \ \_\    \ \_\
            \/_____/   \/_____/     \/_/   \/_/\/_/   \/_/     \/_/


This is a sample Facebook bot built with Botkit.

This bot demonstrates many of the core features of Botkit:

* Connect to Facebook's Messenger APIs
* Receive messages based on "spoken" patterns
* Reply to messages
* Use the conversation system to ask questions
* Use the built in storage system to store and retrieve information
  for a user.

# RUN THE BOT:

  Follow the instructions here to set up your Facebook app and page:

    -> https://developers.facebook.com/docs/messenger-platform/implementation

  Run your bot from the command line:

    app_secret=<MY APP SECRET> page_token=<MY PAGE TOKEN> verify_token=<MY_VERIFY_TOKEN> node facebook_bot.js [--lt [--ltsubdomain LOCALTUNNEL_SUBDOMAIN]]

  Use the --lt option to make your bot available on the web through localtunnel.me.

# USE THE BOT:

  Find your bot inside Facebook to send it a direct message.

  Say: "Hello"

  The bot will reply "Hello!"

  Say: "who are you?"

  The bot will tell you its name, where it running, and for how long.

  Say: "Call me <nickname>"

  Tell the bot your nickname. Now you are friends.

  Say: "who am I?"

  The bot will tell you your nickname, if it knows one for you.

  Say: "shutdown"

  The bot will ask if you are sure, and then shut itself down.

  Make sure to invite your bot into other channels using /invite @<my bot>!

# EXTEND THE BOT:

  Botkit has many features for building cool and useful bots!

  Read all about it here:

    -> http://howdy.ai/botkit

~~~~~~~~~~~~~~~~~~~~~~~~~~~~~~~~~~~~~~~~~~~~~~~~~~~~~~~~~~~~~~~~~~~~~~~~~~~~~*/


if (!process.env.page_token) {
    console.log('Error: Specify page_token in environment');
    process.exit(1);
}

if (!process.env.verify_token) {
    console.log('Error: Specify verify_token in environment');
    process.exit(1);
}

if (!process.env.app_secret) {
    console.log('Error: Specify app_secret in environment');
    process.exit(1);
}

var Botkit = require('./lib/Botkit.js');
var os = require('os');
var commandLineArgs = require('command-line-args');
var localtunnel = require('localtunnel');

const ops = commandLineArgs([
      {name: 'lt', alias: 'l', args: 1, description: 'Use localtunnel.me to make your bot available on the web.',
      type: Boolean, defaultValue: false},
      {name: 'ltsubdomain', alias: 's', args: 1,
      description: 'Custom subdomain for the localtunnel.me URL. This option can only be used together with --lt.',
      type: String, defaultValue: null},
   ]);

if(ops.lt === false && ops.ltsubdomain !== null) {
    console.log("error: --ltsubdomain can only be used together with --lt.");
    process.exit();
}

var controller = Botkit.facebookbot({
    debug: true,
    log: true,
    access_token: process.env.page_token,
    verify_token: process.env.verify_token,
    app_secret: process.env.app_secret,
    validate_requests: true, // Refuse any requests that don't come from FB on your receive webhook, must provide FB_APP_SECRET in environment variables
});

var bot = controller.spawn({
});

controller.setupWebserver(process.env.port || 3000, function(err, webserver) {
    controller.createWebhookEndpoints(webserver, bot, function() {
        console.log('ONLINE!');
        if(ops.lt) {
            var tunnel = localtunnel(process.env.port || 3000, {subdomain: ops.ltsubdomain}, function(err, tunnel) {
                if (err) {
                    console.log(err);
                    process.exit();
                }
                console.log("Your bot is available on the web at the following URL: " + tunnel.url + '/facebook/receive');
            });

            tunnel.on('close', function() {
                console.log("Your bot is no longer available on the web at the localtunnnel.me URL.");
                process.exit();
            });
        }
    });
});

<<<<<<< HEAD
controller.api.thread_settings.greeting('Hello! I\'m a Botkit bot!');
controller.api.thread_settings.get_started('sample_get_started_payload');
controller.api.thread_settings.menu(
[
    {
      "locale":"default",
      "composer_input_disabled":true,
      "call_to_actions":[
	     {
	       "type":"postback",
	       "title":"Hello",
	       "payload":"Hello"
	    },
        {
          "title":"Help",
          "type":"nested",
          "call_to_actions":[
            {
              "title":"Help 1",
              "type":"postback",
              "payload":"Help 1"
            },
            {
              "title":"History",
              "type":"postback",
              "payload":"HISTORY_PAYLOAD"
            }
          ]
        },
        {
          "type":"web_url",
	      "title":"Botkit Docs",
	      "url":"https://github.com/howdyai/botkit/blob/master/readme-facebook.md",
          "webview_height_ratio":"full"
        }
      ]
    },
    {
      "locale":"zh_CN",
      "composer_input_disabled":false
    }
  ]);
=======

controller.api.messenger_profile.greeting('Hello! I\'m a Botkit bot!');
controller.api.messenger_profile.get_started('sample_get_started_payload');
controller.api.messenger_profile.menu([{
    "locale":"default",
    "composer_input_disabled":true,
    "call_to_actions":[
        {
            "title":"My Skills",
            "type":"nested",
            "call_to_actions":[
                {
                    "title":"Hello",
                    "type":"postback",
                    "payload":"Hello"
                },
                {
                    "title":"Hi",
                    "type":"postback",
                    "payload":"Hi"
                }
            ]
        },
        {
            "type":"web_url",
            "title":"Botkit Docs",
            "url":"https://github.com/howdyai/botkit/blob/master/readme-facebook.md",
            "webview_height_ratio":"full"
        }
    ]
},
    {
        "locale":"zh_CN",
        "composer_input_disabled":false
    }
]);
>>>>>>> 4b3ff5cc

// controller.api.messenger_profile.account_linking('https://www.yourAwesomSite.com/oauth?response_type=code&client_id=1234567890&scope=basic');
// controller.api.messenger_profile.get_account_linking(function (err, accountLinkingUrl)  {
//     console.log('****** Account linkink URL :', accountLinkingUrl);
// });
// controller.api.messenger_profile.delete_account_linking();
// controller.api.messenger_profile.domain_whitelist('https://localhost');
// controller.api.messenger_profile.domain_whitelist(['https://127.0.0.1', 'https://0.0.0.0']);
// controller.api.messenger_profile.delete_domain_whitelist('https://localhost');
// controller.api.messenger_profile.delete_domain_whitelist(['https://127.0.0.1', 'https://0.0.0.0']);
// controller.api.messenger_profile.get_domain_whitelist(function (err, data)  {
//     console.log('****** Whitelisted domains :', data);
// });


// returns the bot's messenger code image
controller.hears(['code'], 'message_received,facebook_postback', function(bot, message) {
    controller.api.messenger_profile.get_messenger_code(2000, function (err, url) {
        if(err) {
            // Error
        } else {
            var image = {
                "attachment":{
                    "type":"image",
                    "payload":{
                        "url": url
                    }
                }
            };
            bot.reply(message, image);
        }
    });
});

controller.hears(['quick'], 'message_received', function(bot, message) {

    bot.reply(message, {
        text: 'Hey! This message has some quick replies attached.',
        quick_replies: [
            {
                "content_type": "text",
                "title": "Yes",
                "payload": "yes",
            },
            {
                "content_type": "text",
                "title": "No",
                "payload": "no",
            }
        ]
    });

});

controller.hears(['^hello', '^hi'], 'message_received,facebook_postback', function(bot, message) {
    controller.storage.users.get(message.user, function(err, user) {
        if (user && user.name) {
            bot.reply(message, 'Hello ' + user.name + '!!');
        } else {
            bot.reply(message, 'Hello.');
        }
    });
});

controller.hears(['silent push reply'], 'message_received', function(bot, message) {
    reply_message = {
        text: "This message will have a push notification on a mobile phone, but no sound notification",
        notification_type: "SILENT_PUSH"
    }
    bot.reply(message, reply_message)
})

controller.hears(['no push'], 'message_received', function(bot, message) {
    reply_message = {
        text: "This message will not have any push notification on a mobile phone",
        notification_type: "NO_PUSH"
    }
    bot.reply(message, reply_message)
})

controller.hears(['structured'], 'message_received', function(bot, message) {

    bot.startConversation(message, function(err, convo) {
        convo.ask({
            attachment: {
                'type': 'template',
                'payload': {
                    'template_type': 'generic',
                    'elements': [
                        {
                            'title': 'Classic White T-Shirt',
                            'image_url': 'http://petersapparel.parseapp.com/img/item100-thumb.png',
                            'subtitle': 'Soft white cotton t-shirt is back in style',
                            'buttons': [
                                {
                                    'type': 'web_url',
                                    'url': 'https://petersapparel.parseapp.com/view_item?item_id=100',
                                    'title': 'View Item'
                                },
                                {
                                    'type': 'web_url',
                                    'url': 'https://petersapparel.parseapp.com/buy_item?item_id=100',
                                    'title': 'Buy Item'
                                },
                                {
                                    'type': 'postback',
                                    'title': 'Bookmark Item',
                                    'payload': 'White T-Shirt'
                                }
                            ]
                        },
                        {
                            'title': 'Classic Grey T-Shirt',
                            'image_url': 'http://petersapparel.parseapp.com/img/item101-thumb.png',
                            'subtitle': 'Soft gray cotton t-shirt is back in style',
                            'buttons': [
                                {
                                    'type': 'web_url',
                                    'url': 'https://petersapparel.parseapp.com/view_item?item_id=101',
                                    'title': 'View Item'
                                },
                                {
                                    'type': 'web_url',
                                    'url': 'https://petersapparel.parseapp.com/buy_item?item_id=101',
                                    'title': 'Buy Item'
                                },
                                {
                                    'type': 'postback',
                                    'title': 'Bookmark Item',
                                    'payload': 'Grey T-Shirt'
                                }
                            ]
                        }
                    ]
                }
            }
        }, function(response, convo) {
            // whoa, I got the postback payload as a response to my convo.ask!
            convo.next();
        });
    });
});

controller.on('facebook_postback', function(bot, message) {
    // console.log(bot, message);
   bot.reply(message, 'Great Choice!!!! (' + message.payload + ')');

});


controller.hears(['call me (.*)', 'my name is (.*)'], 'message_received', function(bot, message) {
    var name = message.match[1];
    controller.storage.users.get(message.user, function(err, user) {
        if (!user) {
            user = {
                id: message.user,
            };
        }
        user.name = name;
        controller.storage.users.save(user, function(err, id) {
            bot.reply(message, 'Got it. I will call you ' + user.name + ' from now on.');
        });
    });
});

controller.hears(['what is my name', 'who am i'], 'message_received', function(bot, message) {
    controller.storage.users.get(message.user, function(err, user) {
        if (user && user.name) {
            bot.reply(message, 'Your name is ' + user.name);
        } else {
            bot.startConversation(message, function(err, convo) {
                if (!err) {
                    convo.say('I do not know your name yet!');
                    convo.ask('What should I call you?', function(response, convo) {
                        convo.ask('You want me to call you `' + response.text + '`?', [
                            {
                                pattern: 'yes',
                                callback: function(response, convo) {
                                    // since no further messages are queued after this,
                                    // the conversation will end naturally with status == 'completed'
                                    convo.next();
                                }
                            },
                            {
                                pattern: 'no',
                                callback: function(response, convo) {
                                    // stop the conversation. this will cause it to end with status == 'stopped'
                                    convo.stop();
                                }
                            },
                            {
                                default: true,
                                callback: function(response, convo) {
                                    convo.repeat();
                                    convo.next();
                                }
                            }
                        ]);

                        convo.next();

                    }, {'key': 'nickname'}); // store the results in a field called nickname

                    convo.on('end', function(convo) {
                        if (convo.status == 'completed') {
                            bot.reply(message, 'OK! I will update my dossier...');

                            controller.storage.users.get(message.user, function(err, user) {
                                if (!user) {
                                    user = {
                                        id: message.user,
                                    };
                                }
                                user.name = convo.extractResponse('nickname');
                                controller.storage.users.save(user, function(err, id) {
                                    bot.reply(message, 'Got it. I will call you ' + user.name + ' from now on.');
                                });
                            });



                        } else {
                            // this happens if the conversation ended prematurely for some reason
                            bot.reply(message, 'OK, nevermind!');
                        }
                    });
                }
            });
        }
    });
});

controller.hears(['shutdown'], 'message_received', function(bot, message) {

    bot.startConversation(message, function(err, convo) {

        convo.ask('Are you sure you want me to shutdown?', [
            {
                pattern: bot.utterances.yes,
                callback: function(response, convo) {
                    convo.say('Bye!');
                    convo.next();
                    setTimeout(function() {
                        process.exit();
                    }, 3000);
                }
            },
        {
            pattern: bot.utterances.no,
            default: true,
            callback: function(response, convo) {
                convo.say('*Phew!*');
                convo.next();
            }
        }
        ]);
    });
});


controller.hears(['uptime', 'identify yourself', 'who are you', 'what is your name'], 'message_received',
    function(bot, message) {

        var hostname = os.hostname();
        var uptime = formatUptime(process.uptime());

        bot.reply(message,
            ':|] I am a bot. I have been running for ' + uptime + ' on ' + hostname + '.');
    });



controller.on('message_received', function(bot, message) {
    bot.reply(message, 'Try: `what is my name` or `structured` or `call me captain`');
    return false;
});


function formatUptime(uptime) {
    var unit = 'second';
    if (uptime > 60) {
        uptime = uptime / 60;
        unit = 'minute';
    }
    if (uptime > 60) {
        uptime = uptime / 60;
        unit = 'hour';
    }
    if (uptime != 1) {
        unit = unit + 's';
    }

    uptime = uptime + ' ' + unit;
    return uptime;
}<|MERGE_RESOLUTION|>--- conflicted
+++ resolved
@@ -131,50 +131,6 @@
     });
 });
 
-<<<<<<< HEAD
-controller.api.thread_settings.greeting('Hello! I\'m a Botkit bot!');
-controller.api.thread_settings.get_started('sample_get_started_payload');
-controller.api.thread_settings.menu(
-[
-    {
-      "locale":"default",
-      "composer_input_disabled":true,
-      "call_to_actions":[
-	     {
-	       "type":"postback",
-	       "title":"Hello",
-	       "payload":"Hello"
-	    },
-        {
-          "title":"Help",
-          "type":"nested",
-          "call_to_actions":[
-            {
-              "title":"Help 1",
-              "type":"postback",
-              "payload":"Help 1"
-            },
-            {
-              "title":"History",
-              "type":"postback",
-              "payload":"HISTORY_PAYLOAD"
-            }
-          ]
-        },
-        {
-          "type":"web_url",
-	      "title":"Botkit Docs",
-	      "url":"https://github.com/howdyai/botkit/blob/master/readme-facebook.md",
-          "webview_height_ratio":"full"
-        }
-      ]
-    },
-    {
-      "locale":"zh_CN",
-      "composer_input_disabled":false
-    }
-  ]);
-=======
 
 controller.api.messenger_profile.greeting('Hello! I\'m a Botkit bot!');
 controller.api.messenger_profile.get_started('sample_get_started_payload');
@@ -211,7 +167,6 @@
         "composer_input_disabled":false
     }
 ]);
->>>>>>> 4b3ff5cc
 
 // controller.api.messenger_profile.account_linking('https://www.yourAwesomSite.com/oauth?response_type=code&client_id=1234567890&scope=basic');
 // controller.api.messenger_profile.get_account_linking(function (err, accountLinkingUrl)  {
